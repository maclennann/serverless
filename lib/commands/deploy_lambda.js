--- conflicted
+++ resolved
@@ -17,7 +17,8 @@
     browserify = require('browserify'),
     UglifyJS = require('uglify-js'),
     wrench = require('wrench'),
-    zip = new require('node-zip')(); //OK per Isaacs and http://stackoverflow.com/a/22286375/563420
+    Z = require('node-zip'),
+    zip = new Z();
 
 Promise.promisifyAll(fs);
 
@@ -380,12 +381,8 @@
           .then(function(optimizedCodeBuffer) {
             var handlerFileName = jawsJson.lambda.handler.split('.')[0];
 
-<<<<<<< HEAD
             //handlerFileName is always relative to back dir
             return _this.compressCode(stage, [{fileName: handlerFileName + '.js', data: optimizedCodeBuffer}]);
-=======
-            return _this.compressCode(stage, [{fileName: handlerFileName + '.js', content: optimizedCodeBuffer}]);
->>>>>>> 07939d15
           })
           .then(function(compressedCodeBuffer) {
             var zippedFilePath = path.join(tmpDistDir, 'package.zip');    //save for auditing;
